{% extends "base.html" %}

{% block title %}New Experiment - OntExtract{% endblock %}

{% block content %}
<div class="container-fluid px-4">
    <div class="row mt-4">
        <div class="col-12">
            <div class="card">
                <div class="card-header">
                    <h3 class="mb-0">Create New Experiment</h3>
                </div>
                <div class="card-body">
                    <form id="new-experiment-form">
                        {# Basic Information #}
                        <div class="row">
                            <div class="col-md-6">
                                <div class="mb-3">
                                    <label for="experiment-name" class="form-label">Experiment Name *</label>
                                    <input type="text" class="form-control" id="experiment-name"
                                           value="{% if mode == 'single_document' and document_title %}{{ document_title }}{% endif %}"
                                           placeholder="Enter experiment name" required>
                                </div>
                            </div>
                            <div class="col-md-6">
                                <div class="mb-3">
                                    <label for="experiment-type" class="form-label">Experiment Type *</label>
<<<<<<< HEAD
                                    <select class="form-select" id="experiment-type" required {% if mode == 'single_document' %}disabled{% endif %}>
                                        <option value="single_document_analysis" {% if mode == 'single_document' %}selected{% endif %}>Single Document Analysis</option>
                                        <option value="document_analysis">Multi-Document Analysis</option>
                                        <option value="temporal_evolution" {% if mode != 'single_document' %}selected{% endif %}>Temporal Evolution</option>
=======
                                    <select class="form-select" id="experiment-type" required>
                                        <option value="">Select type...</option>
                                        <option value="document_analysis">Document Analysis</option>
                                        <!-- <option value="temporal_evolution">Temporal Evolution</option> -->
                                        <!-- Temporal Evolution archived - needs refactoring of document/reference distinction -->
>>>>>>> b8fa3b08
                                        <option value="domain_comparison">Domain Comparison</option>
                                    </select>
                                    {% if mode == 'single_document' %}
                                    <input type="hidden" name="experiment_type" value="single_document_analysis">
                                    <small class="text-muted">To create a different experiment type, <a href="{{ url_for('experiments.new') }}">start a new experiment</a>.</small>
                                    {% endif %}
                                </div>
                            </div>
                        </div>

                        <div class="mb-3">
                            <label for="experiment-description" class="form-label">Description</label>
                            <textarea class="form-control" id="experiment-description" rows="3"
                                      placeholder="Describe the purpose of this experiment...">{% if generated_description %}{{ generated_description }}{% endif %}</textarea>
                            <small class="text-muted">
                                <i class="fas fa-info-circle"></i>
                                This description will inform LLM suggestions for processing methods and analysis tools.
                            </small>
                        </div>

                        {# Document Selection #}
                        <div class="mb-4">
                            <label class="form-label">Select Content for Analysis *</label>
                            <div class="alert alert-info">
                                <i class="fas fa-info-circle"></i>
                                <span id="type-description">Select source documents for your experiment.</span>
                            </div>

                            <div class="row">
                                {# Source Documents #}
                                <div class="col-md-6">
                                    <h6><i class="fas fa-file-text text-primary"></i> Source Documents</h6>
                                    <small class="text-muted mb-3 d-block">Primary documents to analyze</small>

                                    {% if documents %}
                                        <div id="document-selection-area">
                                            {% if mode == 'single_document' %}
                                                {% include 'experiments/components/single_document_selection.html' %}
                                            {% else %}
                                                {% include 'experiments/components/multi_document_selection.html' %}
                                            {% endif %}
                                        </div>
                                    {% else %}
                                        <div class="alert alert-warning">
                                            <i class="fas fa-exclamation-triangle"></i>
                                            No documents available. <a href="{{ url_for('text_input.upload_form') }}">Upload documents</a> first.
                                        </div>
                                    {% endif %}
                                </div>

                                {# References #}
                                <div class="col-md-6">
                                    <h6><i class="fas fa-book text-success"></i> References</h6>
                                    <small class="text-muted mb-3 d-block">Dictionary entries, papers, standards</small>

                                    {% if references %}
                                    <div class="reference-list border rounded p-3" style="max-height: 300px; overflow-y: auto;">
                                        {% for reference in references %}
                                        <div class="form-check reference-item mb-2">
                                            <input class="form-check-input reference-checkbox" type="checkbox"
                                                   value="{{ reference.id }}" id="ref-{{ reference.id }}">
                                            <label class="form-check-label" for="ref-{{ reference.id }}">
                                                <strong>{{ reference.get_display_name() }}</strong>
                                                <span class="text-muted">({{ reference.word_count or 0 }} words)</span>
                                            </label>
                                        </div>
                                        {% endfor %}
                                    </div>
                                    {% else %}
                                    <div class="alert alert-warning">
                                        <i class="fas fa-exclamation-triangle"></i>
                                        No references available.
                                    </div>
                                    {% endif %}
                                </div>
                            </div>
                        </div>

                        {# Additional Configuration (shown based on experiment type) #}
                        <div id="configuration-options" style="display: none;">
                            {# Temporal Evolution Config #}
                            <div id="temporal-config" style="display: none;">
                                <h5>Temporal Evolution Settings</h5>
                                <div class="mb-3">
                                    <label for="focus-term" class="form-label">Focus Term</label>
                                    <select class="form-select" id="focus-term">
                                        <option value="">Select a term...</option>
                                        {% for term in terms %}
                                        <option value="{{ term.id }}">{{ term.term_text }}</option>
                                        {% endfor %}
                                    </select>
                                </div>
                            </div>

                            {# Domain Comparison Config #}
                            <div id="domain-config" style="display: none;">
                                <h5>Domain Comparison Settings</h5>
                                <div class="mb-3">
                                    <label for="domain-focus" class="form-label">Target Domains</label>
                                    <input type="text" class="form-control" id="domain-focus"
                                           placeholder="e.g., Philosophy, Computer Science, Law">
                                </div>
                            </div>
                        </div>

                        {# Submit Buttons #}
                        <div class="d-flex justify-content-between mt-4">
                            <a href="{% if mode == 'single_document' and document_uuid %}/input/document/{{ document_uuid }}{% else %}{{ url_for('experiments.index') }}{% endif %}"
                               class="btn btn-secondary">
                                <i class="fas fa-arrow-left"></i> Cancel
                            </a>
                            <button type="submit" class="btn btn-primary">
                                <i class="fas fa-plus"></i> Create Experiment
                            </button>
                        </div>
                    </form>
                </div>
            </div>
        </div>
    </div>
</div>

<script>
document.addEventListener('DOMContentLoaded', function() {
    const form = document.getElementById('new-experiment-form');
    const typeSelect = document.getElementById('experiment-type');
    const configOptions = document.getElementById('configuration-options');
    const temporalConfig = document.getElementById('temporal-config');
    const domainConfig = document.getElementById('domain-config');
    const typeDescription = document.getElementById('type-description');

    // Update UI based on experiment type selection
    typeSelect.addEventListener('change', function() {
        const type = this.value;

        // Hide all config sections
        if (configOptions) configOptions.style.display = 'none';
        if (temporalConfig) temporalConfig.style.display = 'none';
        if (domainConfig) domainConfig.style.display = 'none';

        // Update description and show relevant config
        if (type === 'single_document_analysis') {
            typeDescription.textContent = 'Process one document through embeddings, segmentation, and entity extraction pipelines.';
        } else if (type === 'document_analysis') {
            typeDescription.textContent = 'Select one or more documents to process through embeddings, segmentation, and entity extraction pipelines.';
        } else if (type === 'temporal_evolution') {
            typeDescription.textContent = 'Track how a term evolves across time and disciplines.';
            if (configOptions) configOptions.style.display = 'block';
            if (temporalConfig) temporalConfig.style.display = 'block';
        } else if (type === 'domain_comparison') {
            typeDescription.textContent = 'Compare terminology and concepts across different domains.';
            if (configOptions) configOptions.style.display = 'block';
            if (domainConfig) domainConfig.style.display = 'block';
        }
    });

    // Initialize on page load
    typeSelect.dispatchEvent(new Event('change'));

    // Form submission
    form.addEventListener('submit', async function(e) {
        e.preventDefault();

        const name = document.getElementById('experiment-name').value.trim();
        const type = typeSelect.value;
        const description = document.getElementById('experiment-description').value.trim();

        // Collect selected documents
        const documentIds = [];
        document.querySelectorAll('.document-checkbox:checked').forEach(cb => {
            documentIds.push(parseInt(cb.value));
        });
        // Also check for hidden inputs from single-document mode
        document.querySelectorAll('input[name="document_ids[]"]').forEach(input => {
            const id = parseInt(input.value);
            if (!documentIds.includes(id)) {
                documentIds.push(id);
            }
        });

        // Collect selected references
        const referenceIds = [];
        document.querySelectorAll('.reference-checkbox:checked').forEach(cb => {
            referenceIds.push(parseInt(cb.value));
        });

        if (!name) {
            alert('Please enter an experiment name');
            return;
        }

        if (documentIds.length === 0 && referenceIds.length === 0) {
            alert('Please select at least one document or reference');
            return;
        }

        // Build configuration
        const configuration = {};
        if (type === 'temporal_evolution') {
            const termId = document.getElementById('focus-term')?.value;
            if (termId) configuration.focus_term_id = termId;
        } else if (type === 'domain_comparison') {
            const domains = document.getElementById('domain-focus')?.value;
            if (domains) configuration.domain_focus = domains;
        }

        try {
            const response = await fetch('/experiments/create', {
                method: 'POST',
                headers: {'Content-Type': 'application/json'},
                body: JSON.stringify({
                    name: name,
                    description: description,
                    experiment_type: type,
                    document_ids: documentIds,
                    reference_ids: referenceIds,
                    configuration: configuration
                })
            });

            const data = await response.json();
            if (data.success) {
                window.location.href = data.redirect || `/experiments/${data.experiment_id}`;
            } else {
                alert('Error: ' + data.error);
            }
        } catch (error) {
            alert('Error creating experiment: ' + error.message);
        }
    });
});
</script>
{% endblock %}<|MERGE_RESOLUTION|>--- conflicted
+++ resolved
@@ -25,18 +25,11 @@
                             <div class="col-md-6">
                                 <div class="mb-3">
                                     <label for="experiment-type" class="form-label">Experiment Type *</label>
-<<<<<<< HEAD
-                                    <select class="form-select" id="experiment-type" required {% if mode == 'single_document' %}disabled{% endif %}>
-                                        <option value="single_document_analysis" {% if mode == 'single_document' %}selected{% endif %}>Single Document Analysis</option>
-                                        <option value="document_analysis">Multi-Document Analysis</option>
-                                        <option value="temporal_evolution" {% if mode != 'single_document' %}selected{% endif %}>Temporal Evolution</option>
-=======
                                     <select class="form-select" id="experiment-type" required>
                                         <option value="">Select type...</option>
                                         <option value="document_analysis">Document Analysis</option>
                                         <!-- <option value="temporal_evolution">Temporal Evolution</option> -->
                                         <!-- Temporal Evolution archived - needs refactoring of document/reference distinction -->
->>>>>>> b8fa3b08
                                         <option value="domain_comparison">Domain Comparison</option>
                                     </select>
                                     {% if mode == 'single_document' %}
